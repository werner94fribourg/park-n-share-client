import ForgotPassword from '../pages/ForgotPassword';
import Otp from '../pages/Otp';
import ResetPassword from '../pages/ResetPassword';
import SignIn from '../pages/Signin';
import SignUp from '../pages/Signup';
import { closeNotification } from '../store/slices/notification';
import { useEffect } from 'react';
import { useDispatch } from 'react-redux';
import { Navigate, Route, Routes } from 'react-router';

const AuthRouter = () => {
  const dispatch = useDispatch();

  useEffect(() => {
    closeNotification(dispatch);
  }, [dispatch]);

  return (
    <Routes>
      <Route path="/signin" element={<SignIn />} />
      <Route path="/signup" element={<SignUp />} />
      <Route path="/otp" element={<Otp />} />
      <Route path="/forgot-password" element={<ForgotPassword />} />
<<<<<<< HEAD
=======
      <Route path="/reset-password/:resetToken" element={<ResetPassword />} />
>>>>>>> ff96aeb2
      <Route path="*" element={<Navigate to="/" replace />} replace />
    </Routes>
  );
};

export default AuthRouter;<|MERGE_RESOLUTION|>--- conflicted
+++ resolved
@@ -21,10 +21,7 @@
       <Route path="/signup" element={<SignUp />} />
       <Route path="/otp" element={<Otp />} />
       <Route path="/forgot-password" element={<ForgotPassword />} />
-<<<<<<< HEAD
-=======
       <Route path="/reset-password/:resetToken" element={<ResetPassword />} />
->>>>>>> ff96aeb2
       <Route path="*" element={<Navigate to="/" replace />} replace />
     </Routes>
   );
