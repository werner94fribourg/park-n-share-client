import { outputExpirationTime } from '../../../utils/utils';
<<<<<<< HEAD
import { mainContainerStyles, otpStyles } from './OtpContainerMUIStyles';
=======
import { containerStyles, otpStyles } from './OtpContainerMUIStyles';
>>>>>>> ff96aeb2
import { Container } from '@mui/material';
import { withStyles } from '@mui/styles';
import { useEffect } from 'react';
import { useSelector } from 'react-redux';
import { useNavigate } from 'react-router';

const OtpContainer = props => {
  const { children, classes } = props;
  const { timeout, correctCredentials } = useSelector(state => state.auth);
  const navigate = useNavigate();

  useEffect(() => {
    if (!correctCredentials) {
      navigate('/signin');
    }
  }, [correctCredentials, navigate]);

  if (!correctCredentials) return <div></div>;

  return (
<<<<<<< HEAD
    <Container component="main" maxWidth="xs" sx={mainContainerStyles}>
=======
    <Container component="main" maxWidth="xs" sx={containerStyles}>
>>>>>>> ff96aeb2
      <div className={classes.otpContainer}>
        <div className={classes.otpLabel}>
          PIN CODE (End after {outputExpirationTime(timeout)})
        </div>
        {children}
      </div>
    </Container>
  );
};

export default withStyles(otpStyles)(OtpContainer);<|MERGE_RESOLUTION|>--- conflicted
+++ resolved
@@ -1,9 +1,5 @@
 import { outputExpirationTime } from '../../../utils/utils';
-<<<<<<< HEAD
-import { mainContainerStyles, otpStyles } from './OtpContainerMUIStyles';
-=======
 import { containerStyles, otpStyles } from './OtpContainerMUIStyles';
->>>>>>> ff96aeb2
 import { Container } from '@mui/material';
 import { withStyles } from '@mui/styles';
 import { useEffect } from 'react';
@@ -24,11 +20,7 @@
   if (!correctCredentials) return <div></div>;
 
   return (
-<<<<<<< HEAD
     <Container component="main" maxWidth="xs" sx={mainContainerStyles}>
-=======
-    <Container component="main" maxWidth="xs" sx={containerStyles}>
->>>>>>> ff96aeb2
       <div className={classes.otpContainer}>
         <div className={classes.otpLabel}>
           PIN CODE (End after {outputExpirationTime(timeout)})
