import { TextField } from '@mui/material';
import { makeStyles, createStyles } from '@mui/styles';

const useStyles = makeStyles(() =>
  createStyles({
    textField: {
      border: '1px solid',
      borderColor: 'secondary',
      borderRadius: '5px',
      '&:focus-within': {
        border: 'none',
      },
    },
  }),
);

const SignInputField = props => {
<<<<<<< HEAD
  const { id, label, value, onChange, type, helperText, InputProps } = props;
=======
  const { id, label, value, onChange, type, error, helperText } = props;
>>>>>>> ff96aeb2

  const styles = useStyles();

  return (
    <TextField
      margin="normal"
      required
      fullWidth
      id={id}
      label={label}
      name={id}
      value={value}
      onChange={onChange}
      className={styles.textField}
      type={type}
      error={error}
      helperText={helperText}
      InputProps={InputProps}
    />
  );
};

export default SignInputField;<|MERGE_RESOLUTION|>--- conflicted
+++ resolved
@@ -15,11 +15,7 @@
 );
 
 const SignInputField = props => {
-<<<<<<< HEAD
-  const { id, label, value, onChange, type, helperText, InputProps } = props;
-=======
-  const { id, label, value, onChange, type, error, helperText } = props;
->>>>>>> ff96aeb2
+  const { id, label, value, onChange, type, error, helperText, InputProps } = props;
 
   const styles = useStyles();
 
